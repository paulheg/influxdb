use crate::{AggregateTSMMeasurement, AggregateTSMSchema};
use chrono::{format::StrftimeItems, offset::FixedOffset, DateTime, Duration};
use data_types::{
    ColumnType, Namespace, NamespaceName, NamespaceSchema, OrgBucketMappingError, Partition,
    PartitionKey, TableSchema,
};
use iox_catalog::interface::{
    get_schema_by_name, CasFailure, Catalog, RepoCollection, SoftDeletedRows,
};
use schema::{
    sort::{adjust_sort_key_columns, SortKey, SortKeyBuilder},
    InfluxColumnType, InfluxFieldType, TIME_COLUMN_NAME,
};
use std::{collections::HashMap, fmt::Write, ops::DerefMut, sync::Arc};
use thiserror::Error;

#[derive(Debug, Error)]
pub enum UpdateCatalogError {
    #[error("Error returned from the Catalog: {0}")]
    CatalogError(#[from] iox_catalog::interface::Error),

    #[error("Error returned from the Catalog: failed to cas sort key update")]
    SortKeyCasError,

    #[error("Couldn't construct namespace from org and bucket: {0}")]
    InvalidOrgBucket(#[from] OrgBucketMappingError),

    #[error("No namespace named {0} in Catalog")]
    NamespaceNotFound(String),

    #[error("Failed to update schema in IOx Catalog: {0}")]
    SchemaUpdateError(String),

    #[error("Error creating namespace: {0}")]
    NamespaceCreationError(String),

    #[error("Time calculation error when deriving partition key: {0}")]
    PartitionKeyCalculationError(String),
}

/// Given a merged schema, update the IOx catalog to either merge that schema into the existing one
/// for the namespace, or create the namespace and schema using the merged schema.
/// Will error if the namespace needs to be created but the user hasn't explicitly set the
/// retention setting, allowing the user to not provide it if it's not needed.
pub async fn update_iox_catalog(
    merged_tsm_schema: &AggregateTSMSchema,
    catalog: Arc<dyn Catalog>,
) -> Result<(), UpdateCatalogError> {
    let namespace_name =
        NamespaceName::from_org_and_bucket(&merged_tsm_schema.org_id, &merged_tsm_schema.bucket_id)
            .map_err(UpdateCatalogError::InvalidOrgBucket)?;
    let mut repos = catalog.repositories().await;
    let iox_schema = match get_schema_by_name(
        namespace_name.as_str(),
        repos.deref_mut(),
        SoftDeletedRows::AllRows,
    )
    .await
    {
        Ok(iox_schema) => iox_schema,
        Err(iox_catalog::interface::Error::NamespaceNotFoundByName { .. }) => {
            // create the namespace
            let _namespace = create_namespace(namespace_name.as_str(), repos.deref_mut()).await?;
            // fetch the newly-created schema (which will be empty except for the time column,
            // which won't impact the merge we're about to do)
            match get_schema_by_name(
                namespace_name.as_str(),
                repos.deref_mut(),
                SoftDeletedRows::AllRows,
            )
            .await
            {
                Ok(iox_schema) => iox_schema,
                Err(e) => return Err(UpdateCatalogError::CatalogError(e)),
            }
        }
        Err(e) => {
            return Err(UpdateCatalogError::CatalogError(e));
        }
    };

    update_catalog_schema_with_merged(iox_schema, merged_tsm_schema, repos.deref_mut()).await?;
    Ok(())
}

async fn create_namespace<R>(name: &str, repos: &mut R) -> Result<Namespace, UpdateCatalogError>
where
    R: RepoCollection + ?Sized,
{
    let namespace_name = NamespaceName::new(name)
        .map_err(|_| UpdateCatalogError::NamespaceCreationError(name.to_string()))?;
    match repos.namespaces().create(&namespace_name, None).await {
        Ok(ns) => Ok(ns),
        Err(iox_catalog::interface::Error::NameExists { .. }) => {
            // presumably it got created in the meantime?
            repos
                .namespaces()
                .get_by_name(name, SoftDeletedRows::ExcludeDeleted)
                .await
                .map_err(UpdateCatalogError::CatalogError)?
                .ok_or_else(|| UpdateCatalogError::NamespaceNotFound(name.to_string()))
        }
        Err(e) => {
            eprintln!("Failed to create namespace");
            Err(UpdateCatalogError::CatalogError(e))
        }
    }
}

/// Merge our aggregate TSM schema into the IOx schema for the namespace in the catalog.
/// This is basically the same as iox_catalog::validate_mutable_batch() but operates on
/// AggregateTSMSchema instead of a MutableBatch (we don't have any data, only a schema)
async fn update_catalog_schema_with_merged<R>(
    iox_schema: NamespaceSchema,
    merged_tsm_schema: &AggregateTSMSchema,
    repos: &mut R,
) -> Result<(), UpdateCatalogError>
where
    R: RepoCollection + ?Sized,
{
    for (measurement_name, measurement) in &merged_tsm_schema.measurements {
        // measurement name -> table name - does it exist in the schema?
        let table = match iox_schema.tables.get(measurement_name) {
            Some(t) => t.clone(),
            None => {
                // it doesn't; create it and add a time column
                let mut table = repos
                    .tables()
                    .create_or_get(measurement_name, iox_schema.id)
                    .await
                    .map(|t| TableSchema::new_empty_from(&t))?;
                let time_col = repos
                    .columns()
                    .create_or_get("time", table.id, ColumnType::Time)
                    .await?;
                table.add_column(time_col);
                table
            }
        };
        // batch of columns to add into the schema at the end
        let mut column_batch = HashMap::new();
        // fields and tags are both columns; tag is a special type of column.
        // check that the schema has all these columns or update accordingly.
        for tag in measurement.tags.values() {
            match table.columns.get(tag.name.as_str()) {
                Some(c) if c.is_tag() => {
                    // nothing to do, all good
                }
                Some(_) => {
                    // a column that isn't a tag exists; not good
                    return Err(UpdateCatalogError::SchemaUpdateError(format!(
                        "a non-tag column with name {} already exists in the schema",
                        tag.name.clone()
                    )));
                }
                None => {
                    // column doesn't exist; add it
                    let old = column_batch.insert(tag.name.as_str(), ColumnType::Tag);
                    assert!(
                        old.is_none(),
                        "duplicate column name `{}` in new column batch shouldn't be possible",
                        tag.name
                    );
                }
            }
        }
        for field in measurement.fields.values() {
            // we validated this in the Command with types_are_valid() so these two error checks
            // should never fire
            let field_type = field.types.iter().next().ok_or_else(|| {
                UpdateCatalogError::SchemaUpdateError(format!(
                    "field with no type cannot be converted into an IOx field: {}",
                    field.name
                ))
            })?;
            let influx_column_type =
                InfluxColumnType::Field(InfluxFieldType::try_from(field_type).map_err(|e| {
                    UpdateCatalogError::SchemaUpdateError(format!(
                        "error converting field {} with type {} to an IOx field: {}",
                        field.name, field_type, e,
                    ))
                })?);
            match table.columns.get(field.name.as_str()) {
                Some(c) if c.matches_type(influx_column_type) => {
                    // nothing to do, all good
                }
                Some(_) => {
                    // a column that isn't a tag exists with that name; not good
                    return Err(UpdateCatalogError::SchemaUpdateError(format!(
                        "a column with name {} already exists in the schema with a different type",
                        field.name
                    )));
                }
                None => {
                    // column doesn't exist; add it
                    let old = column_batch
                        .insert(field.name.as_str(), ColumnType::from(influx_column_type));
                    assert!(
                        old.is_none(),
                        "duplicate column name `{}` in new column batch shouldn't be possible",
                        field.name
                    );
                }
            }
        }
        if !column_batch.is_empty() {
            // add all the new columns we have to create for this table in one batch.
            // it would have been nice to call this once outside the loop and thus put less
            // pressure on the catalog, but because ColumnUpsertRequest takes a slice i can't do
            // that with short-lived loop variables.
            // since this is a CLI tool rather than something called a lot on the write path, i
            // figure it's okay.
            repos
                .columns()
                .create_or_get_many_unchecked(table.id, column_batch)
                .await?;
        }
        // create a partition for every day in the date range.
        // N.B. this will need updating if we someday support partitioning by inputs other than
        // date, but this is what the router logic currently does so that would need to change too.
        let partition_keys =
            get_partition_keys_for_range(measurement.earliest_time, measurement.latest_time)?;
        for partition_key in partition_keys {
            // create the partition if it doesn't exist; new partitions get an empty sort key which
            // gets matched as `None`` in the code below
            let partition = repos
                .partitions()
                .create_or_get(partition_key, table.id)
                .await
                .map_err(UpdateCatalogError::CatalogError)?;
            // get the sort key from the partition, if it exists. create it or update it as
            // necessary
            if let (_metadata_sort_key, Some(sort_key)) = get_sort_key(&partition, measurement) {
                let sort_key = sort_key.to_columns().collect::<Vec<_>>();
                repos
                    .partitions()
                    .cas_sort_key(partition.id, Some(partition.sort_key), &sort_key)
                    .await
                    .map_err(|e| match e {
                        CasFailure::ValueMismatch(_) => UpdateCatalogError::SortKeyCasError,
                        CasFailure::QueryError(e) => UpdateCatalogError::CatalogError(e),
                    })?;
            }
        }
    }
    Ok(())
}

fn get_sort_key(
    partition: &Partition,
    measurement: &AggregateTSMMeasurement,
) -> (SortKey, Option<SortKey>) {
    let metadata_sort_key = partition.sort_key();
    match metadata_sort_key.as_ref() {
        Some(sk) => {
            // the partition already has a sort key; check if there are any modifications required
            // to it based on the primary key of this measurement. the second term of the tuple
            // returned contains the updated sort key for the catalog.
            let primary_key = compute_measurement_primary_key(measurement);
            adjust_sort_key_columns(sk, &primary_key)
        }
        None => {
            // the partition doesn't yet have a sort key (because it's newly created and set to
            // empty), so compute the optimal sort key based on the measurement schema. this will
            // use the cardinality of the tags in the aggregate TSM schema to set the sort key. IOx
            // makes the gamble that the first data written will be representative and that the
            // sort key calculated here will remain sufficiently optimal.
            // second term of the tuple is the same as the first because we are creating the sort
            // key.
            let sort_key = compute_measurement_sort_key(measurement);
            (sort_key.clone(), Some(sort_key))
        }
    }
}

fn compute_measurement_primary_key(measurement: &AggregateTSMMeasurement) -> Vec<&str> {
    let mut primary_keys: Vec<_> = measurement.tags.keys().map(|k| k.as_str()).collect();
    primary_keys.sort();
    primary_keys.push("time");
    primary_keys
}

// based on schema::sort::compute_sort_key but works with AggregateTSMMeasurement rather than
// MutableBatch, which has done the tag value collation work for us already
fn compute_measurement_sort_key(measurement: &AggregateTSMMeasurement) -> SortKey {
    // use the number of tag values from the measurement to compute cardinality; then sort
    let mut cardinalities: HashMap<String, u64> = HashMap::new();
    measurement.tags.values().for_each(|tag| {
        cardinalities.insert(
            tag.name.clone(),
            tag.values.len().try_into().expect("usize -> u64 overflow"),
        );
    });
    let mut cardinalities: Vec<_> = cardinalities.into_iter().collect();
    cardinalities.sort_by_cached_key(|x| (x.1, x.0.clone()));

    // build a sort key from the tag cardinality data
    let mut builder = SortKeyBuilder::with_capacity(cardinalities.len() + 1);
    for (col, _) in cardinalities {
        builder = builder.with_col(col)
    }
    builder = builder.with_col(TIME_COLUMN_NAME);
    builder.build()
}

fn get_partition_keys_for_range(
    earliest_time: DateTime<FixedOffset>,
    latest_time: DateTime<FixedOffset>,
) -> Result<Vec<PartitionKey>, UpdateCatalogError> {
    if latest_time.lt(&earliest_time) {
        // we have checked this elsewhere but just guarding against refactors!
        return Err(UpdateCatalogError::PartitionKeyCalculationError(
            "latest time earlier than earliest time".to_string(),
        ));
    }
    let mut keys = vec![];
    let mut d = earliest_time;
    while d <= latest_time {
        keys.push(datetime_to_partition_key(&d)?);
        d += Duration::days(1);
    }
    // the above while loop logic will miss the end date for a range that is less than a day but
    // crosses a date boundary, so...
    keys.push(datetime_to_partition_key(&latest_time)?);
    keys.dedup();
    Ok(keys)
}

fn datetime_to_partition_key(
    datetime: &DateTime<FixedOffset>,
) -> Result<PartitionKey, UpdateCatalogError> {
    let mut partition_key = String::new();
    write!(
        partition_key,
        "{}",
        datetime.format_with_items(StrftimeItems::new("%Y-%m-%d")),
    )
    .map_err(|e| UpdateCatalogError::PartitionKeyCalculationError(e.to_string()))?;
    Ok(partition_key.into())
}

#[cfg(test)]
mod tests {
    use super::*;
    use crate::{AggregateTSMField, AggregateTSMTag};
    use assert_matches::assert_matches;
    use data_types::{PartitionId, TableId};
    use iox_catalog::{
        mem::MemCatalog,
        test_helpers::{arbitrary_namespace, arbitrary_table},
    };
    use std::collections::HashSet;

    #[tokio::test]
    async fn needs_creating() {
        // init a test catalog stack
        let metrics = Arc::new(metric::Registry::default());
        let catalog: Arc<dyn Catalog> = Arc::new(MemCatalog::new(Arc::clone(&metrics)));

        let json = r#"
        {
          "org_id": "1234",
          "bucket_id": "5678",
          "measurements": {
            "cpu": {
              "tags": [
                { "name": "host", "values": ["server", "desktop"] }
              ],
             "fields": [
                { "name": "usage", "types": ["Float"] }
              ],
              "earliest_time": "2022-01-01T00:00:00.00Z",
              "latest_time": "2022-07-07T06:00:00.00Z"
            }
          }
        }
        "#;
        let agg_schema: AggregateTSMSchema = json.try_into().unwrap();
        update_iox_catalog(&agg_schema, Arc::clone(&catalog))
            .await
            .expect("schema update worked");
        let mut repos = catalog.repositories().await;
        let iox_schema = get_schema_by_name(
            "1234_5678",
            repos.deref_mut(),
            SoftDeletedRows::ExcludeDeleted,
        )
        .await
        .expect("got schema");
        assert_eq!(iox_schema.tables.len(), 1);
        let table = iox_schema.tables.get("cpu").expect("got table");
        assert_eq!(table.column_count(), 3); // one tag & one field, plus time
        let tag = table.columns.get("host").expect("got tag");
        assert!(tag.is_tag());
        let field = table.columns.get("usage").expect("got field");
        assert_eq!(
            field.column_type,
            InfluxColumnType::Field(InfluxFieldType::Float)
        );
        // check that the partitions were created and the sort keys are correct
        let partitions = repos
            .partitions()
            .list_by_table_id(table.id)
            .await
            .expect("got partitions");
        // number of days in the date range of the schema
        assert_eq!(partitions.len(), 188);
        // check the sort keys of the first and last as a sanity check (that code is tested more
        // thoroughly below)
        let (first_partition, last_partition) = {
            let mut partitions_iter = partitions.into_iter();
            (
                partitions_iter.next().expect("partitions not empty"),
                partitions_iter.last().expect("partitions not empty"),
            )
        };
        let first_sort_key = first_partition.sort_key;
        let last_sort_key = last_partition.sort_key;
        // ensure sort key is updated; new columns get appended after existing ones only
        assert_eq!(first_sort_key, vec!["host", "time"]);
        assert_eq!(last_sort_key, vec!["host", "time"]);
    }

    #[tokio::test]
    async fn needs_merging() {
        // init a test catalog stack
        let metrics = Arc::new(metric::Registry::default());
        let catalog: Arc<dyn Catalog> = Arc::new(MemCatalog::new(Arc::clone(&metrics)));
<<<<<<< HEAD
        // We need txn to go out of scope to release the lock before update_iox_catalog
        {
            let mut txn = catalog.repositories().await;
            // create namespace, table and columns for weather measurement
            let namespace = txn
                .namespaces()
                .create(&NamespaceName::new("1234_5678").unwrap(), None)
                .await
                .expect("namespace created");
            let mut table = txn
                .tables()
                .create_or_get("weather", namespace.id)
                .await
                .map(|t| TableSchema::new_empty_from(&t))
                .expect("table created");
            let time_col = txn
                .columns()
                .create_or_get("time", table.id, ColumnType::Time)
                .await
                .expect("column created");
            table.add_column(time_col);
            let location_col = txn
                .columns()
                .create_or_get("city", table.id, ColumnType::Tag)
                .await
                .expect("column created");
            let temperature_col = txn
                .columns()
                .create_or_get("temperature", table.id, ColumnType::F64)
                .await
                .expect("column created");
            table.add_column(location_col);
            table.add_column(temperature_col);
        }
=======
        let mut txn = catalog
            .start_transaction()
            .await
            .expect("started transaction");
        // create namespace, table and columns for weather measurement
        let namespace = arbitrary_namespace(&mut *txn, "1234_5678").await;
        let table = arbitrary_table(&mut *txn, "weather", &namespace).await;
        let mut table = TableSchema::new_empty_from(&table);
        let time_col = txn
            .columns()
            .create_or_get("time", table.id, ColumnType::Time)
            .await
            .expect("column created");
        table.add_column(time_col);
        let location_col = txn
            .columns()
            .create_or_get("city", table.id, ColumnType::Tag)
            .await
            .expect("column created");
        let temperature_col = txn
            .columns()
            .create_or_get("temperature", table.id, ColumnType::F64)
            .await
            .expect("column created");
        table.add_column(location_col);
        table.add_column(temperature_col);
        txn.commit().await.unwrap();
>>>>>>> 74a7b710

        // merge with aggregate schema that has some overlap
        let json = r#"
        {
          "org_id": "1234",
          "bucket_id": "5678",
          "measurements": {
            "weather": {
              "tags": [
                { "name": "country", "values": ["United Kingdom"] }
              ],
             "fields": [
                { "name": "temperature", "types": ["Float"] },
                { "name": "humidity", "types": ["Float"] }
              ],
              "earliest_time": "2022-01-01T00:00:00.00Z",
              "latest_time": "2022-07-07T06:00:00.00Z"
            }
          }
        }
        "#;
        let agg_schema: AggregateTSMSchema = json.try_into().unwrap();
        update_iox_catalog(&agg_schema, Arc::clone(&catalog))
            .await
            .expect("schema update worked");
        let mut repos = catalog.repositories().await;
        let iox_schema = get_schema_by_name(
            "1234_5678",
            repos.deref_mut(),
            SoftDeletedRows::ExcludeDeleted,
        )
        .await
        .expect("got schema");
        assert_eq!(iox_schema.tables.len(), 1);
        let table = iox_schema.tables.get("weather").expect("got table");
        assert_eq!(table.column_count(), 5); // two tags, two fields, plus time
        let tag1 = table.columns.get("city").expect("got tag");
        assert!(tag1.is_tag());
        let tag2 = table.columns.get("country").expect("got tag");
        assert!(tag2.is_tag());
        let field1 = table.columns.get("temperature").expect("got field");
        assert_eq!(
            field1.column_type,
            InfluxColumnType::Field(InfluxFieldType::Float)
        );
        let field2 = table.columns.get("humidity").expect("got field");
        assert_eq!(
            field2.column_type,
            InfluxColumnType::Field(InfluxFieldType::Float)
        );
    }

    #[tokio::test]
    async fn needs_merging_duplicate_tag_field_name() {
        // init a test catalog stack
        let metrics = Arc::new(metric::Registry::default());
        let catalog: Arc<dyn Catalog> = Arc::new(MemCatalog::new(Arc::clone(&metrics)));
<<<<<<< HEAD
        // We need txn to go out of scope to release the lock before update_iox_catalog
        {
            let mut txn = catalog.repositories().await;
            // create namespace, table and columns for weather measurement
            let namespace = txn
                .namespaces()
                .create(&NamespaceName::new("1234_5678").unwrap(), None)
                .await
                .expect("namespace created");
            let mut table = txn
                .tables()
                .create_or_get("weather", namespace.id)
                .await
                .map(|t| TableSchema::new_empty_from(&t))
                .expect("table created");
            let time_col = txn
                .columns()
                .create_or_get("time", table.id, ColumnType::Time)
                .await
                .expect("column created");
            table.add_column(time_col);
            let temperature_col = txn
                .columns()
                .create_or_get("temperature", table.id, ColumnType::F64)
                .await
                .expect("column created");
            table.add_column(temperature_col);
        }
=======
        let mut txn = catalog
            .start_transaction()
            .await
            .expect("started transaction");
        // create namespace, table and columns for weather measurement
        let namespace = arbitrary_namespace(&mut *txn, "1234_5678").await;
        let table = arbitrary_table(&mut *txn, "weather", &namespace).await;
        let mut table = TableSchema::new_empty_from(&table);
        let time_col = txn
            .columns()
            .create_or_get("time", table.id, ColumnType::Time)
            .await
            .expect("column created");
        table.add_column(time_col);
        let temperature_col = txn
            .columns()
            .create_or_get("temperature", table.id, ColumnType::F64)
            .await
            .expect("column created");
        table.add_column(temperature_col);
        txn.commit().await.unwrap();
>>>>>>> 74a7b710

        // merge with aggregate schema that has some issue that will trip a catalog error
        let json = r#"
        {
          "org_id": "1234",
          "bucket_id": "5678",
          "measurements": {
            "weather": {
              "tags": [
                { "name": "temperature", "values": ["unseasonably_warm"] }
              ],
             "fields": [
                { "name": "temperature", "types": ["Float"] }
              ],
              "earliest_time": "2022-01-01T00:00:00.00Z",
              "latest_time": "2022-07-07T06:00:00.00Z"
            }
          }
        }
        "#;
        let agg_schema: AggregateTSMSchema = json.try_into().unwrap();
        let err = update_iox_catalog(&agg_schema, Arc::clone(&catalog))
            .await
            .expect_err("should fail catalog update");
        assert_matches!(err, UpdateCatalogError::SchemaUpdateError(_));
        assert!(err
            .to_string()
            .ends_with("a non-tag column with name temperature already exists in the schema"));
    }

    #[tokio::test]
    async fn needs_merging_column_exists_different_type() {
        // init a test catalog stack
        let metrics = Arc::new(metric::Registry::default());
        let catalog: Arc<dyn Catalog> = Arc::new(MemCatalog::new(Arc::clone(&metrics)));

<<<<<<< HEAD
        // We need txn to go out of scope to release the lock before update_iox_catalog
        {
            let mut txn = catalog.repositories().await;
            // create namespace, table and columns for weather measurement
            let namespace = txn
                .namespaces()
                .create(&NamespaceName::new("1234_5678").unwrap(), None)
                .await
                .expect("namespace created");
            let mut table = txn
                .tables()
                .create_or_get("weather", namespace.id)
                .await
                .map(|t| TableSchema::new_empty_from(&t))
                .expect("table created");
            let time_col = txn
                .columns()
                .create_or_get("time", table.id, ColumnType::Time)
                .await
                .expect("column created");
            table.add_column(time_col);
            let temperature_col = txn
                .columns()
                .create_or_get("temperature", table.id, ColumnType::F64)
                .await
                .expect("column created");
            table.add_column(temperature_col);
        }
=======
        // create namespace, table and columns for weather measurement
        let namespace = arbitrary_namespace(&mut *txn, "1234_5678").await;
        let table = arbitrary_table(&mut *txn, "weather", &namespace).await;
        let mut table = TableSchema::new_empty_from(&table);
        let time_col = txn
            .columns()
            .create_or_get("time", table.id, ColumnType::Time)
            .await
            .expect("column created");
        table.add_column(time_col);
        let temperature_col = txn
            .columns()
            .create_or_get("temperature", table.id, ColumnType::F64)
            .await
            .expect("column created");
        table.add_column(temperature_col);
        txn.commit().await.unwrap();
>>>>>>> 74a7b710

        // merge with aggregate schema that has some issue that will trip a catalog error
        let json = r#"
        {
          "org_id": "1234",
          "bucket_id": "5678",
          "measurements": {
            "weather": {
              "tags": [
              ],
             "fields": [
                { "name": "temperature", "types": ["Integer"] }
              ],
              "earliest_time": "2022-01-01T00:00:00.00Z",
              "latest_time": "2022-07-07T06:00:00.00Z"
            }
          }
        }
        "#;
        let agg_schema: AggregateTSMSchema = json.try_into().unwrap();
        let err = update_iox_catalog(&agg_schema, Arc::clone(&catalog))
            .await
            .expect_err("should fail catalog update");
        assert_matches!(err, UpdateCatalogError::SchemaUpdateError(_));
        assert!(err.to_string().ends_with(
            "a column with name temperature already exists in the schema with a different type"
        ));
    }

    #[tokio::test]
    async fn partition_keys_from_datetime_range_midday_to_midday() {
        let earliest_time = DateTime::parse_from_rfc3339("2022-10-30T12:00:00+00:00")
            .expect("rfc3339 date parsing failed");
        let latest_time = DateTime::parse_from_rfc3339("2022-11-01T12:00:00+00:00")
            .expect("rfc3339 date parsing failed");
        let keys = get_partition_keys_for_range(earliest_time, latest_time)
            .expect("error creating partition keys in test");
        assert_eq!(
            keys,
            vec![
                "2022-10-30".into(),
                "2022-10-31".into(),
                "2022-11-01".into()
            ]
        );
    }

    #[tokio::test]
    async fn partition_keys_from_datetime_range_within_a_day() {
        let earliest_time = DateTime::parse_from_rfc3339("2022-10-31T00:00:00+00:00")
            .expect("rfc3339 date parsing failed");
        let latest_time = DateTime::parse_from_rfc3339("2022-10-31T12:00:00+00:00")
            .expect("rfc3339 date parsing failed");
        let keys = get_partition_keys_for_range(earliest_time, latest_time)
            .expect("error creating partition keys in test");
        assert_eq!(keys, vec!["2022-10-31".into(),]);
    }

    #[tokio::test]
    async fn partition_keys_from_datetime_range_equal() {
        let earliest_time = DateTime::parse_from_rfc3339("2022-10-31T23:59:59+00:00")
            .expect("rfc3339 date parsing failed");
        let latest_time = DateTime::parse_from_rfc3339("2022-10-31T23:59:59+00:00")
            .expect("rfc3339 date parsing failed");
        let keys = get_partition_keys_for_range(earliest_time, latest_time)
            .expect("error creating partition keys in test");
        assert_eq!(keys, vec!["2022-10-31".into(),]);
    }

    #[tokio::test]
    async fn partition_keys_from_datetime_range_across_day_boundary() {
        let earliest_time = DateTime::parse_from_rfc3339("2022-10-31T23:59:59+00:00")
            .expect("rfc3339 date parsing failed");
        let latest_time = DateTime::parse_from_rfc3339("2022-11-01T00:00:01+00:00")
            .expect("rfc3339 date parsing failed");
        let keys = get_partition_keys_for_range(earliest_time, latest_time)
            .expect("error creating partition keys in test");
        assert_eq!(keys, vec!["2022-10-31".into(), "2022-11-01".into()]);
    }

    #[tokio::test]
    async fn compute_primary_key_not_sorted() {
        let m = AggregateTSMMeasurement {
            tags: HashMap::from([
                (
                    "host".to_string(),
                    AggregateTSMTag {
                        name: "host".to_string(),
                        values: HashSet::from(["server".to_string(), "desktop".to_string()]),
                    },
                ),
                (
                    "arch".to_string(),
                    AggregateTSMTag {
                        name: "arch".to_string(),
                        values: HashSet::from([
                            "amd64".to_string(),
                            "x86".to_string(),
                            "i386".to_string(),
                        ]),
                    },
                ),
                // add something sorted after time lexicographically to tickle a bug as i write a
                // failing test
                (
                    "zazzle".to_string(),
                    AggregateTSMTag {
                        name: "zazzle".to_string(),
                        values: HashSet::from(["true".to_string()]),
                    },
                ),
            ]),
            fields: HashMap::from([(
                "usage".to_string(),
                AggregateTSMField {
                    name: "usage".to_string(),
                    types: HashSet::from(["Float".to_string()]),
                },
            )]),
            earliest_time: DateTime::parse_from_rfc3339("2022-01-01T00:00:00+00:00").unwrap(),
            latest_time: DateTime::parse_from_rfc3339("2022-07-07T06:00:00+00:00").unwrap(),
        };
        let pk = compute_measurement_primary_key(&m);
        assert_eq!(pk, vec!["arch", "host", "zazzle", "time"]);
    }

    #[tokio::test]
    async fn compute_primary_key_already_sorted() {
        let m = AggregateTSMMeasurement {
            tags: HashMap::from([
                (
                    "arch".to_string(),
                    AggregateTSMTag {
                        name: "arch".to_string(),
                        values: HashSet::from([
                            "amd64".to_string(),
                            "x86".to_string(),
                            "i386".to_string(),
                        ]),
                    },
                ),
                (
                    "host".to_string(),
                    AggregateTSMTag {
                        name: "host".to_string(),
                        values: HashSet::from(["server".to_string(), "desktop".to_string()]),
                    },
                ),
            ]),
            fields: HashMap::from([(
                "usage".to_string(),
                AggregateTSMField {
                    name: "usage".to_string(),
                    types: HashSet::from(["Float".to_string()]),
                },
            )]),
            earliest_time: DateTime::parse_from_rfc3339("2022-01-01T00:00:00+00:00").unwrap(),
            latest_time: DateTime::parse_from_rfc3339("2022-07-07T06:00:00+00:00").unwrap(),
        };
        let pk = compute_measurement_primary_key(&m);
        assert_eq!(pk, vec!["arch", "host", "time"]);
    }

    #[tokio::test]
    async fn compute_sort_key_not_sorted() {
        let m = AggregateTSMMeasurement {
            tags: HashMap::from([
                (
                    "host".to_string(),
                    AggregateTSMTag {
                        name: "host".to_string(),
                        values: HashSet::from(["server".to_string(), "desktop".to_string()]),
                    },
                ),
                (
                    "arch".to_string(),
                    AggregateTSMTag {
                        name: "arch".to_string(),
                        values: HashSet::from([
                            "amd64".to_string(),
                            "x86".to_string(),
                            "i386".to_string(),
                        ]),
                    },
                ),
            ]),
            fields: HashMap::from([(
                "usage".to_string(),
                AggregateTSMField {
                    name: "usage".to_string(),
                    types: HashSet::from(["Float".to_string()]),
                },
            )]),
            earliest_time: DateTime::parse_from_rfc3339("2022-01-01T00:00:00+00:00").unwrap(),
            latest_time: DateTime::parse_from_rfc3339("2022-07-07T06:00:00+00:00").unwrap(),
        };
        let sk = compute_measurement_sort_key(&m);
        let sk = sk.to_columns().collect::<Vec<_>>();
        assert_eq!(sk, vec!["host", "arch", "time"]);
    }

    #[tokio::test]
    async fn compute_sort_key_already_sorted() {
        let m = AggregateTSMMeasurement {
            tags: HashMap::from([
                (
                    "arch".to_string(),
                    AggregateTSMTag {
                        name: "arch".to_string(),
                        values: HashSet::from([
                            "amd64".to_string(),
                            "x86".to_string(),
                            "i386".to_string(),
                        ]),
                    },
                ),
                (
                    "host".to_string(),
                    AggregateTSMTag {
                        name: "host".to_string(),
                        values: HashSet::from(["server".to_string(), "desktop".to_string()]),
                    },
                ),
            ]),
            fields: HashMap::from([(
                "usage".to_string(),
                AggregateTSMField {
                    name: "usage".to_string(),
                    types: HashSet::from(["Float".to_string()]),
                },
            )]),
            earliest_time: DateTime::parse_from_rfc3339("2022-01-01T00:00:00+00:00").unwrap(),
            latest_time: DateTime::parse_from_rfc3339("2022-07-07T06:00:00+00:00").unwrap(),
        };
        let sk = compute_measurement_sort_key(&m);
        let sk = sk.to_columns().collect::<Vec<_>>();
        assert_eq!(sk, vec!["host", "arch", "time"]);
    }

    #[tokio::test]
    async fn compute_sort_key_already_sorted_more_tags() {
        let m = AggregateTSMMeasurement {
            tags: HashMap::from([
                (
                    "arch".to_string(),
                    AggregateTSMTag {
                        name: "arch".to_string(),
                        values: HashSet::from([
                            "amd64".to_string(),
                            "x86".to_string(),
                            "i386".to_string(),
                        ]),
                    },
                ),
                (
                    "host".to_string(),
                    AggregateTSMTag {
                        name: "host".to_string(),
                        values: HashSet::from(["server".to_string(), "desktop".to_string()]),
                    },
                ),
                (
                    "os".to_string(),
                    AggregateTSMTag {
                        name: "os".to_string(),
                        values: HashSet::from([
                            "linux".to_string(),
                            "windows".to_string(),
                            "osx".to_string(),
                            "freebsd".to_string(),
                        ]),
                    },
                ),
            ]),
            fields: HashMap::from([(
                "usage".to_string(),
                AggregateTSMField {
                    name: "usage".to_string(),
                    types: HashSet::from(["Float".to_string()]),
                },
            )]),
            earliest_time: DateTime::parse_from_rfc3339("2022-01-01T00:00:00+00:00").unwrap(),
            latest_time: DateTime::parse_from_rfc3339("2022-07-07T06:00:00+00:00").unwrap(),
        };
        let sk = compute_measurement_sort_key(&m);
        let sk = sk.to_columns().collect::<Vec<_>>();
        assert_eq!(sk, vec!["host", "arch", "os", "time"]);
    }

    #[tokio::test]
    async fn get_sort_key_was_empty() {
        let m = AggregateTSMMeasurement {
            tags: HashMap::from([
                (
                    "arch".to_string(),
                    AggregateTSMTag {
                        name: "arch".to_string(),
                        values: HashSet::from([
                            "amd64".to_string(),
                            "x86".to_string(),
                            "i386".to_string(),
                        ]),
                    },
                ),
                (
                    "host".to_string(),
                    AggregateTSMTag {
                        name: "host".to_string(),
                        values: HashSet::from(["server".to_string(), "desktop".to_string()]),
                    },
                ),
            ]),
            fields: HashMap::from([(
                "usage".to_string(),
                AggregateTSMField {
                    name: "usage".to_string(),
                    types: HashSet::from(["Float".to_string()]),
                },
            )]),
            earliest_time: DateTime::parse_from_rfc3339("2022-01-01T00:00:00+00:00").unwrap(),
            latest_time: DateTime::parse_from_rfc3339("2022-07-07T06:00:00+00:00").unwrap(),
        };
        let partition = Partition {
            id: PartitionId::new(1),
            table_id: TableId::new(1),
            partition_key: PartitionKey::from("2022-06-21"),
            sort_key: Vec::new(),
            new_file_at: None,
        };
        let sort_key = get_sort_key(&partition, &m).1.unwrap();
        let sort_key = sort_key.to_columns().collect::<Vec<_>>();
        // ensure sort key is updated with the computed one
        assert_eq!(sort_key, vec!["host", "arch", "time"]);
    }

    #[tokio::test]
    async fn get_sort_key_no_change() {
        let m = AggregateTSMMeasurement {
            tags: HashMap::from([
                (
                    "arch".to_string(),
                    AggregateTSMTag {
                        name: "arch".to_string(),
                        values: HashSet::from([
                            "amd64".to_string(),
                            "x86".to_string(),
                            "i386".to_string(),
                        ]),
                    },
                ),
                (
                    "host".to_string(),
                    AggregateTSMTag {
                        name: "host".to_string(),
                        values: HashSet::from(["server".to_string(), "desktop".to_string()]),
                    },
                ),
            ]),
            fields: HashMap::from([(
                "usage".to_string(),
                AggregateTSMField {
                    name: "usage".to_string(),
                    types: HashSet::from(["Float".to_string()]),
                },
            )]),
            earliest_time: DateTime::parse_from_rfc3339("2022-01-01T00:00:00+00:00").unwrap(),
            latest_time: DateTime::parse_from_rfc3339("2022-07-07T06:00:00+00:00").unwrap(),
        };
        let partition = Partition {
            id: PartitionId::new(1),
            table_id: TableId::new(1),
            partition_key: PartitionKey::from("2022-06-21"),
            // N.B. sort key is already what it will computed to; here we're testing the `adjust_sort_key_columns` code path
            sort_key: vec!["host".to_string(), "arch".to_string(), "time".to_string()],
            new_file_at: None,
        };
        // ensure sort key is unchanged
        let _maybe_updated_sk = get_sort_key(&partition, &m).1;
        assert_matches!(None::<SortKey>, _maybe_updated_sk);
    }

    #[tokio::test]
    async fn get_sort_key_with_changes_1() {
        let m = AggregateTSMMeasurement {
            tags: HashMap::from([
                (
                    "arch".to_string(),
                    AggregateTSMTag {
                        name: "arch".to_string(),
                        values: HashSet::from([
                            "amd64".to_string(),
                            "x86".to_string(),
                            "i386".to_string(),
                        ]),
                    },
                ),
                (
                    "host".to_string(),
                    AggregateTSMTag {
                        name: "host".to_string(),
                        values: HashSet::from(["server".to_string(), "desktop".to_string()]),
                    },
                ),
            ]),
            fields: HashMap::from([(
                "usage".to_string(),
                AggregateTSMField {
                    name: "usage".to_string(),
                    types: HashSet::from(["Float".to_string()]),
                },
            )]),
            earliest_time: DateTime::parse_from_rfc3339("2022-01-01T00:00:00+00:00").unwrap(),
            latest_time: DateTime::parse_from_rfc3339("2022-07-07T06:00:00+00:00").unwrap(),
        };
        let partition = Partition {
            id: PartitionId::new(1),
            table_id: TableId::new(1),
            partition_key: PartitionKey::from("2022-06-21"),
            // N.B. is missing host so will need updating
            sort_key: vec!["arch".to_string(), "time".to_string()],
            new_file_at: None,
        };
        let sort_key = get_sort_key(&partition, &m).1.unwrap();
        let sort_key = sort_key.to_columns().collect::<Vec<_>>();
        // ensure sort key is updated; host would have been sorted first but it got added later so
        // it won't be
        assert_eq!(sort_key, vec!["arch", "host", "time"]);
    }

    #[tokio::test]
    async fn get_sort_key_with_changes_2() {
        let m = AggregateTSMMeasurement {
            tags: HashMap::from([
                (
                    "arch".to_string(),
                    AggregateTSMTag {
                        name: "arch".to_string(),
                        values: HashSet::from([
                            "amd64".to_string(),
                            "x86".to_string(),
                            "i386".to_string(),
                        ]),
                    },
                ),
                (
                    "host".to_string(),
                    AggregateTSMTag {
                        name: "host".to_string(),
                        values: HashSet::from(["server".to_string(), "desktop".to_string()]),
                    },
                ),
            ]),
            fields: HashMap::from([(
                "usage".to_string(),
                AggregateTSMField {
                    name: "usage".to_string(),
                    types: HashSet::from(["Float".to_string()]),
                },
            )]),
            earliest_time: DateTime::parse_from_rfc3339("2022-01-01T00:00:00+00:00").unwrap(),
            latest_time: DateTime::parse_from_rfc3339("2022-07-07T06:00:00+00:00").unwrap(),
        };
        let partition = Partition {
            id: PartitionId::new(1),
            table_id: TableId::new(1),
            partition_key: PartitionKey::from("2022-06-21"),
            // N.B. is missing arch so will need updating
            sort_key: vec!["host".to_string(), "time".to_string()],
            new_file_at: None,
        };
        let sort_key = get_sort_key(&partition, &m).1.unwrap();
        let sort_key = sort_key.to_columns().collect::<Vec<_>>();
        // ensure sort key is updated; new columns get appended after existing ones only
        assert_eq!(sort_key, vec!["host", "arch", "time"]);
    }
}<|MERGE_RESOLUTION|>--- conflicted
+++ resolved
@@ -426,22 +426,12 @@
         // init a test catalog stack
         let metrics = Arc::new(metric::Registry::default());
         let catalog: Arc<dyn Catalog> = Arc::new(MemCatalog::new(Arc::clone(&metrics)));
-<<<<<<< HEAD
         // We need txn to go out of scope to release the lock before update_iox_catalog
         {
             let mut txn = catalog.repositories().await;
             // create namespace, table and columns for weather measurement
-            let namespace = txn
-                .namespaces()
-                .create(&NamespaceName::new("1234_5678").unwrap(), None)
-                .await
-                .expect("namespace created");
-            let mut table = txn
-                .tables()
-                .create_or_get("weather", namespace.id)
-                .await
-                .map(|t| TableSchema::new_empty_from(&t))
-                .expect("table created");
+            let namespace = arbitrary_namespace(&mut *txn, "1234_5678").await;
+            let table = arbitrary_table(&mut *txn, "weather", &namespace).await;
             let time_col = txn
                 .columns()
                 .create_or_get("time", table.id, ColumnType::Time)
@@ -461,35 +451,6 @@
             table.add_column(location_col);
             table.add_column(temperature_col);
         }
-=======
-        let mut txn = catalog
-            .start_transaction()
-            .await
-            .expect("started transaction");
-        // create namespace, table and columns for weather measurement
-        let namespace = arbitrary_namespace(&mut *txn, "1234_5678").await;
-        let table = arbitrary_table(&mut *txn, "weather", &namespace).await;
-        let mut table = TableSchema::new_empty_from(&table);
-        let time_col = txn
-            .columns()
-            .create_or_get("time", table.id, ColumnType::Time)
-            .await
-            .expect("column created");
-        table.add_column(time_col);
-        let location_col = txn
-            .columns()
-            .create_or_get("city", table.id, ColumnType::Tag)
-            .await
-            .expect("column created");
-        let temperature_col = txn
-            .columns()
-            .create_or_get("temperature", table.id, ColumnType::F64)
-            .await
-            .expect("column created");
-        table.add_column(location_col);
-        table.add_column(temperature_col);
-        txn.commit().await.unwrap();
->>>>>>> 74a7b710
 
         // merge with aggregate schema that has some overlap
         let json = r#"
@@ -547,22 +508,12 @@
         // init a test catalog stack
         let metrics = Arc::new(metric::Registry::default());
         let catalog: Arc<dyn Catalog> = Arc::new(MemCatalog::new(Arc::clone(&metrics)));
-<<<<<<< HEAD
         // We need txn to go out of scope to release the lock before update_iox_catalog
         {
             let mut txn = catalog.repositories().await;
             // create namespace, table and columns for weather measurement
-            let namespace = txn
-                .namespaces()
-                .create(&NamespaceName::new("1234_5678").unwrap(), None)
-                .await
-                .expect("namespace created");
-            let mut table = txn
-                .tables()
-                .create_or_get("weather", namespace.id)
-                .await
-                .map(|t| TableSchema::new_empty_from(&t))
-                .expect("table created");
+            let namespace = arbitrary_namespace(&mut *txn, "1234_5678").await;
+            let table = arbitrary_table(&mut *txn, "weather", &namespace).await;
             let time_col = txn
                 .columns()
                 .create_or_get("time", table.id, ColumnType::Time)
@@ -576,29 +527,6 @@
                 .expect("column created");
             table.add_column(temperature_col);
         }
-=======
-        let mut txn = catalog
-            .start_transaction()
-            .await
-            .expect("started transaction");
-        // create namespace, table and columns for weather measurement
-        let namespace = arbitrary_namespace(&mut *txn, "1234_5678").await;
-        let table = arbitrary_table(&mut *txn, "weather", &namespace).await;
-        let mut table = TableSchema::new_empty_from(&table);
-        let time_col = txn
-            .columns()
-            .create_or_get("time", table.id, ColumnType::Time)
-            .await
-            .expect("column created");
-        table.add_column(time_col);
-        let temperature_col = txn
-            .columns()
-            .create_or_get("temperature", table.id, ColumnType::F64)
-            .await
-            .expect("column created");
-        table.add_column(temperature_col);
-        txn.commit().await.unwrap();
->>>>>>> 74a7b710
 
         // merge with aggregate schema that has some issue that will trip a catalog error
         let json = r#"
@@ -635,22 +563,12 @@
         let metrics = Arc::new(metric::Registry::default());
         let catalog: Arc<dyn Catalog> = Arc::new(MemCatalog::new(Arc::clone(&metrics)));
 
-<<<<<<< HEAD
         // We need txn to go out of scope to release the lock before update_iox_catalog
         {
             let mut txn = catalog.repositories().await;
             // create namespace, table and columns for weather measurement
-            let namespace = txn
-                .namespaces()
-                .create(&NamespaceName::new("1234_5678").unwrap(), None)
-                .await
-                .expect("namespace created");
-            let mut table = txn
-                .tables()
-                .create_or_get("weather", namespace.id)
-                .await
-                .map(|t| TableSchema::new_empty_from(&t))
-                .expect("table created");
+            let namespace = arbitrary_namespace(&mut *txn, "1234_5678").await;
+            let table = arbitrary_table(&mut *txn, "weather", &namespace).await;
             let time_col = txn
                 .columns()
                 .create_or_get("time", table.id, ColumnType::Time)
@@ -664,25 +582,6 @@
                 .expect("column created");
             table.add_column(temperature_col);
         }
-=======
-        // create namespace, table and columns for weather measurement
-        let namespace = arbitrary_namespace(&mut *txn, "1234_5678").await;
-        let table = arbitrary_table(&mut *txn, "weather", &namespace).await;
-        let mut table = TableSchema::new_empty_from(&table);
-        let time_col = txn
-            .columns()
-            .create_or_get("time", table.id, ColumnType::Time)
-            .await
-            .expect("column created");
-        table.add_column(time_col);
-        let temperature_col = txn
-            .columns()
-            .create_or_get("temperature", table.id, ColumnType::F64)
-            .await
-            .expect("column created");
-        table.add_column(temperature_col);
-        txn.commit().await.unwrap();
->>>>>>> 74a7b710
 
         // merge with aggregate schema that has some issue that will trip a catalog error
         let json = r#"
