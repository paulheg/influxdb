import React, {PropTypes} from 'react'
import buildInfluxQLQuery from 'utils/influxql'
import classNames from 'classnames'
import VisHeader from 'src/data_explorer/components/VisHeader'
import VisView from 'src/data_explorer/components/VisView'
import {GRAPH, TABLE} from 'src/shared/constants'
import _ from 'lodash'

const {arrayOf, func, number, shape, string} = PropTypes
const META_QUERY_REGEX = /^show/i

const Visualization = React.createClass({
  propTypes: {
    cellName: string,
    cellType: string,
    autoRefresh: number.isRequired,
    timeRange: shape({
      upper: string,
      lower: string,
    }).isRequired,
    queryConfigs: arrayOf(shape({})).isRequired,
    activeQueryIndex: number,
    height: string,
    heightPixels: number,
    editQueryStatus: func.isRequired,
    views: arrayOf(string).isRequired,
  },

  contextTypes: {
    source: PropTypes.shape({
      links: PropTypes.shape({
        proxy: PropTypes.string.isRequired,
      }).isRequired,
    }).isRequired,
  },

  getInitialState() {
    const {activeQueryIndex, queryConfigs} = this.props
    const activeQueryText = this.getQueryText(queryConfigs, activeQueryIndex)

    return activeQueryText.match(META_QUERY_REGEX)
      ? {view: TABLE}
      : {view: GRAPH}
  },

  getDefaultProps() {
    return {
      cellName: '',
    }
  },

  componentWillReceiveProps(nextProps) {
    const {activeQueryIndex, queryConfigs} = nextProps
    const nextQueryText = this.getQueryText(queryConfigs, activeQueryIndex)
    const queryText = this.getQueryText(
      this.props.queryConfigs,
      this.props.activeQueryIndex
    )

    if (queryText === nextQueryText) {
      return
    }

    if (nextQueryText.match(META_QUERY_REGEX)) {
      return this.setState({view: TABLE})
    }

    this.setState({view: GRAPH})
  },

  handleToggleView(view) {
    this.setState({view})
  },

  render() {
    const {
      views,
      height,
      cellType,
      cellName,
      timeRange,
      autoRefresh,
      heightPixels,
      queryConfigs,
      editQueryStatus,
      activeQueryIndex,
    } = this.props
    const {source: {links: {proxy}}} = this.context
    const {view} = this.state

    const statements = queryConfigs.map(query => {
      const text = query.rawText || buildInfluxQLQuery(timeRange, query)
      return {text, id: query.id}
    })
<<<<<<< HEAD
    const queries = statements.filter((s) => s.text !== null).map((s) => {
=======
    const queries = statements.filter(s => s.text !== null).map(s => {
>>>>>>> 75f5ea57
      return {host: [proxy], text: s.text, id: s.id}
    })

    return (
      <div className="graph" style={{height}}>
        <VisHeader
          views={views}
          view={view}
          onToggleView={this.handleToggleView}
          name={cellName}
        />
        <div
          className={classNames({
            'graph-container': view === GRAPH,
            'table-container': view === TABLE,
          })}
        >
          <VisView
            view={view}
            queries={queries}
            cellType={cellType}
            autoRefresh={autoRefresh}
            heightPixels={heightPixels}
            editQueryStatus={editQueryStatus}
            activeQueryIndex={activeQueryIndex}
          />
        </div>
      </div>
    )
  },

  getQueryText(queryConfigs, index) {
    // rawText can be null
    return _.get(queryConfigs, [`${index}`, 'rawText'], '') || ''
  },
})

export default Visualization<|MERGE_RESOLUTION|>--- conflicted
+++ resolved
@@ -92,11 +92,7 @@
       const text = query.rawText || buildInfluxQLQuery(timeRange, query)
       return {text, id: query.id}
     })
-<<<<<<< HEAD
-    const queries = statements.filter((s) => s.text !== null).map((s) => {
-=======
     const queries = statements.filter(s => s.text !== null).map(s => {
->>>>>>> 75f5ea57
       return {host: [proxy], text: s.text, id: s.id}
     })
 
