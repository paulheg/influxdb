import React, {PropTypes} from 'react'

import {DYGRAPH_CONTAINER_MARGIN} from 'shared/constants'
import * as schema from 'shared/schemas'

<<<<<<< HEAD
const containerLeftPadding = 16

const windowDimensions = (anno, dygraph, staticLegendHeight) => {
=======
const windowDimensions = (anno, dygraph) => {
>>>>>>> 73d4d7da
  // TODO: export and test this function
  const [startX, endX] = dygraph.xAxisRange()
  const startTime = Math.max(+anno.startTime, startX)
  const endTime = Math.min(+anno.endTime, endX)

  const windowStartXCoord = dygraph.toDomXCoord(startTime)
  const windowEndXCoord = dygraph.toDomXCoord(endTime)
  const windowWidth = Math.abs(windowEndXCoord - windowStartXCoord)

  const windowLeftXCoord =
    Math.min(windowStartXCoord, windowEndXCoord) + DYGRAPH_CONTAINER_MARGIN

  const height = staticLegendHeight
    ? `calc(100% - ${staticLegendHeight + 36}px)`
    : 'calc(100% - 36px)'

  return {
<<<<<<< HEAD
    left,
    width,
    height,
=======
    left: `${windowLeftXCoord}px`,
    width: `${windowWidth}px`,
>>>>>>> 73d4d7da
  }
}

const AnnotationWindow = ({annotation, dygraph, active, staticLegendHeight}) =>
  <div
    className={`annotation-window${active ? ' active' : ''}`}
    style={windowDimensions(annotation, dygraph, staticLegendHeight)}
  />

const {bool, number, shape} = PropTypes

AnnotationWindow.propTypes = {
  annotation: schema.annotation.isRequired,
  dygraph: shape({}).isRequired,
  staticLegendHeight: number,
  active: bool,
}

export default AnnotationWindow<|MERGE_RESOLUTION|>--- conflicted
+++ resolved
@@ -3,13 +3,7 @@
 import {DYGRAPH_CONTAINER_MARGIN} from 'shared/constants'
 import * as schema from 'shared/schemas'
 
-<<<<<<< HEAD
-const containerLeftPadding = 16
-
 const windowDimensions = (anno, dygraph, staticLegendHeight) => {
-=======
-const windowDimensions = (anno, dygraph) => {
->>>>>>> 73d4d7da
   // TODO: export and test this function
   const [startX, endX] = dygraph.xAxisRange()
   const startTime = Math.max(+anno.startTime, startX)
@@ -27,14 +21,9 @@
     : 'calc(100% - 36px)'
 
   return {
-<<<<<<< HEAD
-    left,
-    width,
-    height,
-=======
     left: `${windowLeftXCoord}px`,
     width: `${windowWidth}px`,
->>>>>>> 73d4d7da
+    height,
   }
 }
 
